<<<<<<< HEAD
"""
    llama-4b trainer with support of Stanford Alpaca-like JSON datasets (short for SAD)
    Intended to use with https://github.com/johnsmith0031/alpaca_lora_4bit
    
    SAD structure:
    [
        {
            "instruction": "Give null hypothesis",
            "input": "6 subjects were given a drug (treatment group) and an additional 6 subjects a placebo (control group).",
            "output": "Drug is equivalent of placebo"
        },
        {
            "instruction": "What does RNA stand for?",
            "input": "",
            "output": "RNA stands for ribonucleic acid."
        }
    ]
"""

import sys
sys.path.insert(0, './repository/transformers/src')
sys.path.insert(0, './repository/GPTQ-for-LLaMa')
sys.path.insert(0, './repository/peft/src')

import peft
import peft.tuners.lora
assert peft.tuners.lora.is_gptq_available()

import torch
import transformers
from autograd_4bit import load_llama_model_4bit_low_ram
from peft import LoraConfig, get_peft_model, get_peft_model_state_dict, PeftModel

# ! Config
from arg_parser import get_config
import train_data

ft_config = get_config()

# * Show loaded parameters
print(f"{ft_config}\n")

if ft_config.gradient_checkpointing:
    print('Disable Dropout.')

# Load Basic Model
model, tokenizer = load_llama_model_4bit_low_ram(ft_config.llama_q4_config_dir, ft_config.llama_q4_model)

# Config Lora
lora_config = LoraConfig(
    r=ft_config.lora_r,
    lora_alpha=ft_config.lora_alpha,
    target_modules=["q_proj", "v_proj"],
    lora_dropout=ft_config.lora_dropout,
    bias="none",
    task_type="CAUSAL_LM",
)
if ft_config.lora_apply_dir is None:
    model = get_peft_model(model, lora_config)
else:
    model = PeftModel.from_pretrained(model, ft_config.lora_apply_dir, device_map={'': 0}, torch_dtype=torch.float32)  # ! Direct copy from inference.py
    print(ft_config.lora_apply_dir, 'loaded')

# Scales to half
print('Fitting 4bit scales and zeros to half')
for n, m in model.named_modules():
    if '4bit' in str(type(m)):
        m.zeros = m.zeros.half()
        m.scales = m.scales.half()

# Set tokenizer
tokenizer.pad_token_id = 0

if not ft_config.skip:
    # Load Data
    data = None
    match ft_config.ds_type:
        case "txt" if not ft_config.skip:
            #### LLaMA
            data = train_data.TrainTxt(ft_config.dataset, ft_config.val_set_size, tokenizer, ft_config.cutoff_len)
        case "alpaca" if not ft_config.skip:
            #### Stanford Alpaca-like Data
            data = train_data.TrainSAD(ft_config.dataset, ft_config.val_set_size, tokenizer, ft_config.cutoff_len)
        case _:
            raise NotImplementedError("ERROR: Unknown dataset format")
    data.prepare_data()
    ####

    # Use gradient checkpointing
    if ft_config.gradient_checkpointing:
        print('Applying gradient checkpointing ...')
        from gradient_checkpointing import apply_gradient_checkpointing
        apply_gradient_checkpointing(model, checkpoint_ratio=ft_config.gradient_checkpointing_ratio)

    trainer = transformers.Trainer(
        model=model,
        train_dataset=data.train_data,
        eval_dataset=data.val_data,
        args=transformers.TrainingArguments(
            per_device_train_batch_size=ft_config.mbatch_size,
            gradient_accumulation_steps=ft_config.gradient_accumulation_steps,
            warmup_steps=ft_config.warmup_steps,
            num_train_epochs=ft_config.epochs,
            learning_rate=ft_config.lr,
            fp16=True,
            logging_steps=ft_config.logging_steps,
            evaluation_strategy="no",
            save_strategy="steps",
            eval_steps=None,
            save_steps=ft_config.save_steps,
            output_dir=ft_config.lora_out_dir,
            save_total_limit=ft_config.save_total_limit,
            load_best_model_at_end=False
        ),
        data_collator=transformers.DataCollatorForLanguageModeling(tokenizer, mlm=False),
    )
    model.config.use_cache = False

    # Set Model dict
    old_state_dict = model.state_dict
    model.state_dict = (
        lambda self, *_, **__: get_peft_model_state_dict(self, old_state_dict())
    ).__get__(model, type(model))

    # Run Trainer
    trainer.train()

    print('Train completed.')

if not ft_config.checkpoint:
    # Save Model
    model.save_pretrained(ft_config.lora_out_dir)
else:
    raise NotImplemented("TODO: Merge model + LoRA and save the whole checkpoint")

print('Model Saved.')
=======
import os
import sys
sys.path.insert(0, './repository/transformers/src')
sys.path.insert(0, './repository/GPTQ-for-LLaMa')
sys.path.insert(0, './repository/peft/src')

import peft
import peft.tuners.lora
assert peft.tuners.lora.is_gptq_available()

import time
import torch
import transformers
from transformers import LlamaConfig, LlamaForCausalLM, LlamaTokenizer
import accelerate
from modelutils import find_layers
from autograd_4bit import make_quant_for_4bit_autograd
from autograd_4bit import load_llama_model_4bit_low_ram
from datasets import load_dataset, Dataset
import json
from peft import prepare_model_for_int8_training, LoraConfig, get_peft_model, get_peft_model_state_dict, PeftModel


# Parameters
DATA_PATH = "./data.txt"
OUTPUT_DIR = "alpaca_lora"
lora_path_old = ''
config_path = './llama-13b-4bit/'
model_path = './llama-13b-4bit.pt'

MICRO_BATCH_SIZE = 1
BATCH_SIZE = 2
GRADIENT_ACCUMULATION_STEPS = BATCH_SIZE // MICRO_BATCH_SIZE
EPOCHS = 3
LEARNING_RATE = 2e-4
CUTOFF_LEN = 256
LORA_R = 8
LORA_ALPHA = 16
LORA_DROPOUT = 0.05 # should be 0 if gradient checkpointing is on
VAL_SET_SIZE = 0
TARGET_MODULES = [
    "q_proj",
    "v_proj",
]
GRADIENT_CHECKPOINTING = False
GRADIENT_CHECKPOINTING_RATIO = 1
warmup_steps = 50
save_steps = 50
save_total_limit = 3
logging_steps = 10

if LORA_DROPOUT > 0 and GRADIENT_CHECKPOINTING:
    LORA_DROPOUT = 0
    print('Disable Dropout.')

# Load Basic Model
model, tokenizer = load_llama_model_4bit_low_ram(config_path, model_path)

# Config Lora
config = LoraConfig(
    r=LORA_R,
    lora_alpha=LORA_ALPHA,
    target_modules=["q_proj", "v_proj"],
    lora_dropout=LORA_DROPOUT,
    bias="none",
    task_type="CAUSAL_LM",
)
if lora_path_old == '':
    model = get_peft_model(model, config)
else:
    model = PeftModel.from_pretrained(model, lora_path_old)
    print(lora_path_old, 'loaded')

# Scales to half
print('Fitting 4bit scales and zeros to half')
for n, m in model.named_modules():
    if '4bit' in str(type(m)):
        m.zeros = m.zeros.half()
        m.scales = m.scales.half()

# Set tokenizer
tokenizer.pad_token_id = 0

# Load Data
with open(DATA_PATH, 'r', encoding='utf8') as file:
    txt = file.read()
txt = txt.replace('\r\n', '\n')
rows = [r for r in txt.split('\n') if r != '']
data = Dataset.from_dict({"input": rows})
exceed_count = 0
def tokenize(prompt):
    # there's probably a way to do this with the tokenizer settings
    # but again, gotta move fast
    global exceed_count
    prompt = prompt['input']
    result = tokenizer(
        prompt,
        truncation=True,
        max_length=CUTOFF_LEN + 1,
        padding="max_length",
    )
    d = {
        "input_ids": result["input_ids"][:-1],
        "attention_mask": result["attention_mask"][:-1],
    }
    if sum(d['attention_mask']) >= CUTOFF_LEN:
        exceed_count += 1
    return d
data = data.shuffle().map(lambda x: tokenize(x))
print('Train Data: {:.2f}%'.format(exceed_count / len(data) * 100), 'outliers')
train_data = data

# Use gradient checkpointing
if GRADIENT_CHECKPOINTING:
    print('Applying gradient checkpointing ...')
    from gradient_checkpointing import apply_gradient_checkpointing
    apply_gradient_checkpointing(model, checkpoint_ratio=GRADIENT_CHECKPOINTING_RATIO)

trainer = transformers.Trainer(
    model=model,
    train_dataset=train_data,
    args=transformers.TrainingArguments(
        per_device_train_batch_size=MICRO_BATCH_SIZE,
        gradient_accumulation_steps=GRADIENT_ACCUMULATION_STEPS,
        warmup_steps=warmup_steps,
        num_train_epochs=EPOCHS,
        learning_rate=LEARNING_RATE,
        fp16=True,
        logging_steps=logging_steps,
        evaluation_strategy="no",
        save_strategy="steps",
        eval_steps=None,
        save_steps=save_steps,
        output_dir=OUTPUT_DIR,
        save_total_limit=save_total_limit,
        load_best_model_at_end=False
    ),
    data_collator=transformers.DataCollatorForLanguageModeling(tokenizer, mlm=False),
)
model.config.use_cache = False

# Set Model dict
old_state_dict = model.state_dict
model.state_dict = (
    lambda self, *_, **__: get_peft_model_state_dict(self, old_state_dict())
).__get__(model, type(model))

# Run Trainer
trainer.train()

print('Train completed.')

# Save Model
model.save_pretrained(OUTPUT_DIR)

print('Model Saved.')
>>>>>>> 4906961b
<|MERGE_RESOLUTION|>--- conflicted
+++ resolved
@@ -1,295 +1,136 @@
-<<<<<<< HEAD
-"""
-    llama-4b trainer with support of Stanford Alpaca-like JSON datasets (short for SAD)
-    Intended to use with https://github.com/johnsmith0031/alpaca_lora_4bit
-    
-    SAD structure:
-    [
-        {
-            "instruction": "Give null hypothesis",
-            "input": "6 subjects were given a drug (treatment group) and an additional 6 subjects a placebo (control group).",
-            "output": "Drug is equivalent of placebo"
-        },
-        {
-            "instruction": "What does RNA stand for?",
-            "input": "",
-            "output": "RNA stands for ribonucleic acid."
-        }
-    ]
-"""
-
-import sys
-sys.path.insert(0, './repository/transformers/src')
-sys.path.insert(0, './repository/GPTQ-for-LLaMa')
-sys.path.insert(0, './repository/peft/src')
-
-import peft
-import peft.tuners.lora
-assert peft.tuners.lora.is_gptq_available()
-
-import torch
-import transformers
-from autograd_4bit import load_llama_model_4bit_low_ram
-from peft import LoraConfig, get_peft_model, get_peft_model_state_dict, PeftModel
-
-# ! Config
-from arg_parser import get_config
-import train_data
-
-ft_config = get_config()
-
-# * Show loaded parameters
-print(f"{ft_config}\n")
-
-if ft_config.gradient_checkpointing:
-    print('Disable Dropout.')
-
-# Load Basic Model
-model, tokenizer = load_llama_model_4bit_low_ram(ft_config.llama_q4_config_dir, ft_config.llama_q4_model)
-
-# Config Lora
-lora_config = LoraConfig(
-    r=ft_config.lora_r,
-    lora_alpha=ft_config.lora_alpha,
-    target_modules=["q_proj", "v_proj"],
-    lora_dropout=ft_config.lora_dropout,
-    bias="none",
-    task_type="CAUSAL_LM",
-)
-if ft_config.lora_apply_dir is None:
-    model = get_peft_model(model, lora_config)
-else:
-    model = PeftModel.from_pretrained(model, ft_config.lora_apply_dir, device_map={'': 0}, torch_dtype=torch.float32)  # ! Direct copy from inference.py
-    print(ft_config.lora_apply_dir, 'loaded')
-
-# Scales to half
-print('Fitting 4bit scales and zeros to half')
-for n, m in model.named_modules():
-    if '4bit' in str(type(m)):
-        m.zeros = m.zeros.half()
-        m.scales = m.scales.half()
-
-# Set tokenizer
-tokenizer.pad_token_id = 0
-
-if not ft_config.skip:
-    # Load Data
-    data = None
-    match ft_config.ds_type:
-        case "txt" if not ft_config.skip:
-            #### LLaMA
-            data = train_data.TrainTxt(ft_config.dataset, ft_config.val_set_size, tokenizer, ft_config.cutoff_len)
-        case "alpaca" if not ft_config.skip:
-            #### Stanford Alpaca-like Data
-            data = train_data.TrainSAD(ft_config.dataset, ft_config.val_set_size, tokenizer, ft_config.cutoff_len)
-        case _:
-            raise NotImplementedError("ERROR: Unknown dataset format")
-    data.prepare_data()
-    ####
-
-    # Use gradient checkpointing
-    if ft_config.gradient_checkpointing:
-        print('Applying gradient checkpointing ...')
-        from gradient_checkpointing import apply_gradient_checkpointing
-        apply_gradient_checkpointing(model, checkpoint_ratio=ft_config.gradient_checkpointing_ratio)
-
-    trainer = transformers.Trainer(
-        model=model,
-        train_dataset=data.train_data,
-        eval_dataset=data.val_data,
-        args=transformers.TrainingArguments(
-            per_device_train_batch_size=ft_config.mbatch_size,
-            gradient_accumulation_steps=ft_config.gradient_accumulation_steps,
-            warmup_steps=ft_config.warmup_steps,
-            num_train_epochs=ft_config.epochs,
-            learning_rate=ft_config.lr,
-            fp16=True,
-            logging_steps=ft_config.logging_steps,
-            evaluation_strategy="no",
-            save_strategy="steps",
-            eval_steps=None,
-            save_steps=ft_config.save_steps,
-            output_dir=ft_config.lora_out_dir,
-            save_total_limit=ft_config.save_total_limit,
-            load_best_model_at_end=False
-        ),
-        data_collator=transformers.DataCollatorForLanguageModeling(tokenizer, mlm=False),
-    )
-    model.config.use_cache = False
-
-    # Set Model dict
-    old_state_dict = model.state_dict
-    model.state_dict = (
-        lambda self, *_, **__: get_peft_model_state_dict(self, old_state_dict())
-    ).__get__(model, type(model))
-
-    # Run Trainer
-    trainer.train()
-
-    print('Train completed.')
-
-if not ft_config.checkpoint:
-    # Save Model
-    model.save_pretrained(ft_config.lora_out_dir)
-else:
-    raise NotImplemented("TODO: Merge model + LoRA and save the whole checkpoint")
-
-print('Model Saved.')
-=======
-import os
-import sys
-sys.path.insert(0, './repository/transformers/src')
-sys.path.insert(0, './repository/GPTQ-for-LLaMa')
-sys.path.insert(0, './repository/peft/src')
-
-import peft
-import peft.tuners.lora
-assert peft.tuners.lora.is_gptq_available()
-
-import time
-import torch
-import transformers
-from transformers import LlamaConfig, LlamaForCausalLM, LlamaTokenizer
-import accelerate
-from modelutils import find_layers
-from autograd_4bit import make_quant_for_4bit_autograd
-from autograd_4bit import load_llama_model_4bit_low_ram
-from datasets import load_dataset, Dataset
-import json
-from peft import prepare_model_for_int8_training, LoraConfig, get_peft_model, get_peft_model_state_dict, PeftModel
-
-
-# Parameters
-DATA_PATH = "./data.txt"
-OUTPUT_DIR = "alpaca_lora"
-lora_path_old = ''
-config_path = './llama-13b-4bit/'
-model_path = './llama-13b-4bit.pt'
-
-MICRO_BATCH_SIZE = 1
-BATCH_SIZE = 2
-GRADIENT_ACCUMULATION_STEPS = BATCH_SIZE // MICRO_BATCH_SIZE
-EPOCHS = 3
-LEARNING_RATE = 2e-4
-CUTOFF_LEN = 256
-LORA_R = 8
-LORA_ALPHA = 16
-LORA_DROPOUT = 0.05 # should be 0 if gradient checkpointing is on
-VAL_SET_SIZE = 0
-TARGET_MODULES = [
-    "q_proj",
-    "v_proj",
-]
-GRADIENT_CHECKPOINTING = False
-GRADIENT_CHECKPOINTING_RATIO = 1
-warmup_steps = 50
-save_steps = 50
-save_total_limit = 3
-logging_steps = 10
-
-if LORA_DROPOUT > 0 and GRADIENT_CHECKPOINTING:
-    LORA_DROPOUT = 0
-    print('Disable Dropout.')
-
-# Load Basic Model
-model, tokenizer = load_llama_model_4bit_low_ram(config_path, model_path)
-
-# Config Lora
-config = LoraConfig(
-    r=LORA_R,
-    lora_alpha=LORA_ALPHA,
-    target_modules=["q_proj", "v_proj"],
-    lora_dropout=LORA_DROPOUT,
-    bias="none",
-    task_type="CAUSAL_LM",
-)
-if lora_path_old == '':
-    model = get_peft_model(model, config)
-else:
-    model = PeftModel.from_pretrained(model, lora_path_old)
-    print(lora_path_old, 'loaded')
-
-# Scales to half
-print('Fitting 4bit scales and zeros to half')
-for n, m in model.named_modules():
-    if '4bit' in str(type(m)):
-        m.zeros = m.zeros.half()
-        m.scales = m.scales.half()
-
-# Set tokenizer
-tokenizer.pad_token_id = 0
-
-# Load Data
-with open(DATA_PATH, 'r', encoding='utf8') as file:
-    txt = file.read()
-txt = txt.replace('\r\n', '\n')
-rows = [r for r in txt.split('\n') if r != '']
-data = Dataset.from_dict({"input": rows})
-exceed_count = 0
-def tokenize(prompt):
-    # there's probably a way to do this with the tokenizer settings
-    # but again, gotta move fast
-    global exceed_count
-    prompt = prompt['input']
-    result = tokenizer(
-        prompt,
-        truncation=True,
-        max_length=CUTOFF_LEN + 1,
-        padding="max_length",
-    )
-    d = {
-        "input_ids": result["input_ids"][:-1],
-        "attention_mask": result["attention_mask"][:-1],
-    }
-    if sum(d['attention_mask']) >= CUTOFF_LEN:
-        exceed_count += 1
-    return d
-data = data.shuffle().map(lambda x: tokenize(x))
-print('Train Data: {:.2f}%'.format(exceed_count / len(data) * 100), 'outliers')
-train_data = data
-
-# Use gradient checkpointing
-if GRADIENT_CHECKPOINTING:
-    print('Applying gradient checkpointing ...')
-    from gradient_checkpointing import apply_gradient_checkpointing
-    apply_gradient_checkpointing(model, checkpoint_ratio=GRADIENT_CHECKPOINTING_RATIO)
-
-trainer = transformers.Trainer(
-    model=model,
-    train_dataset=train_data,
-    args=transformers.TrainingArguments(
-        per_device_train_batch_size=MICRO_BATCH_SIZE,
-        gradient_accumulation_steps=GRADIENT_ACCUMULATION_STEPS,
-        warmup_steps=warmup_steps,
-        num_train_epochs=EPOCHS,
-        learning_rate=LEARNING_RATE,
-        fp16=True,
-        logging_steps=logging_steps,
-        evaluation_strategy="no",
-        save_strategy="steps",
-        eval_steps=None,
-        save_steps=save_steps,
-        output_dir=OUTPUT_DIR,
-        save_total_limit=save_total_limit,
-        load_best_model_at_end=False
-    ),
-    data_collator=transformers.DataCollatorForLanguageModeling(tokenizer, mlm=False),
-)
-model.config.use_cache = False
-
-# Set Model dict
-old_state_dict = model.state_dict
-model.state_dict = (
-    lambda self, *_, **__: get_peft_model_state_dict(self, old_state_dict())
-).__get__(model, type(model))
-
-# Run Trainer
-trainer.train()
-
-print('Train completed.')
-
-# Save Model
-model.save_pretrained(OUTPUT_DIR)
-
-print('Model Saved.')
->>>>>>> 4906961b
+"""
+    llama-4b trainer with support of Stanford Alpaca-like JSON datasets (short for SAD)
+    Intended to use with https://github.com/johnsmith0031/alpaca_lora_4bit
+    
+    SAD structure:
+    [
+        {
+            "instruction": "Give null hypothesis",
+            "input": "6 subjects were given a drug (treatment group) and an additional 6 subjects a placebo (control group).",
+            "output": "Drug is equivalent of placebo"
+        },
+        {
+            "instruction": "What does RNA stand for?",
+            "input": "",
+            "output": "RNA stands for ribonucleic acid."
+        }
+    ]
+"""
+
+import sys
+sys.path.insert(0, './repository/transformers/src')
+sys.path.insert(0, './repository/GPTQ-for-LLaMa')
+sys.path.insert(0, './repository/peft/src')
+
+import peft
+import peft.tuners.lora
+assert peft.tuners.lora.is_gptq_available()
+
+import torch
+import transformers
+from autograd_4bit import load_llama_model_4bit_low_ram
+from peft import LoraConfig, get_peft_model, get_peft_model_state_dict, PeftModel
+
+# ! Config
+from arg_parser import get_config
+import train_data
+
+ft_config = get_config()
+
+# * Show loaded parameters
+print(f"{ft_config}\n")
+
+if ft_config.gradient_checkpointing:
+    print('Disable Dropout.')
+
+# Load Basic Model
+model, tokenizer = load_llama_model_4bit_low_ram(ft_config.llama_q4_config_dir, ft_config.llama_q4_model)
+
+# Config Lora
+lora_config = LoraConfig(
+    r=ft_config.lora_r,
+    lora_alpha=ft_config.lora_alpha,
+    target_modules=["q_proj", "v_proj"],
+    lora_dropout=ft_config.lora_dropout,
+    bias="none",
+    task_type="CAUSAL_LM",
+)
+if ft_config.lora_apply_dir is None:
+    model = get_peft_model(model, lora_config)
+else:
+    model = PeftModel.from_pretrained(model, ft_config.lora_apply_dir, device_map={'': 0}, torch_dtype=torch.float32)  # ! Direct copy from inference.py
+    print(ft_config.lora_apply_dir, 'loaded')
+
+# Scales to half
+print('Fitting 4bit scales and zeros to half')
+for n, m in model.named_modules():
+    if '4bit' in str(type(m)):
+        m.zeros = m.zeros.half()
+        m.scales = m.scales.half()
+
+# Set tokenizer
+tokenizer.pad_token_id = 0
+
+if not ft_config.skip:
+    # Load Data
+    data = None
+    match ft_config.ds_type:
+        case "txt" if not ft_config.skip:
+            #### LLaMA
+            data = train_data.TrainTxt(ft_config.dataset, ft_config.val_set_size, tokenizer, ft_config.cutoff_len)
+        case "alpaca" if not ft_config.skip:
+            #### Stanford Alpaca-like Data
+            data = train_data.TrainSAD(ft_config.dataset, ft_config.val_set_size, tokenizer, ft_config.cutoff_len)
+        case _:
+            raise NotImplementedError("ERROR: Unknown dataset format")
+    data.prepare_data()
+    ####
+
+    # Use gradient checkpointing
+    if ft_config.gradient_checkpointing:
+        print('Applying gradient checkpointing ...')
+        from gradient_checkpointing import apply_gradient_checkpointing
+        apply_gradient_checkpointing(model, checkpoint_ratio=ft_config.gradient_checkpointing_ratio)
+
+    trainer = transformers.Trainer(
+        model=model,
+        train_dataset=data.train_data,
+        eval_dataset=data.val_data,
+        args=transformers.TrainingArguments(
+            per_device_train_batch_size=ft_config.mbatch_size,
+            gradient_accumulation_steps=ft_config.gradient_accumulation_steps,
+            warmup_steps=ft_config.warmup_steps,
+            num_train_epochs=ft_config.epochs,
+            learning_rate=ft_config.lr,
+            fp16=True,
+            logging_steps=ft_config.logging_steps,
+            evaluation_strategy="no",
+            save_strategy="steps",
+            eval_steps=None,
+            save_steps=ft_config.save_steps,
+            output_dir=ft_config.lora_out_dir,
+            save_total_limit=ft_config.save_total_limit,
+            load_best_model_at_end=False
+        ),
+        data_collator=transformers.DataCollatorForLanguageModeling(tokenizer, mlm=False),
+    )
+    model.config.use_cache = False
+
+    # Set Model dict
+    old_state_dict = model.state_dict
+    model.state_dict = (
+        lambda self, *_, **__: get_peft_model_state_dict(self, old_state_dict())
+    ).__get__(model, type(model))
+
+    # Run Trainer
+    trainer.train()
+
+    print('Train completed.')
+
+# Save Model
+model.save_pretrained(ft_config.lora_out_dir)
+
+if ft_config.checkpoint:
+    print("Warning: Merge model + LoRA and save the whole checkpoint not implemented yet.")
+    
+print('Model Saved.')